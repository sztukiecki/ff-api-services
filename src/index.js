--- conflicted
+++ resolved
@@ -17,11 +17,8 @@
 import RelogService from './service/RelogService';
 import MyFLOWFACTService from './service/MyFLOWFACTService';
 import MultimediaService from './service/MultimediaService';
-<<<<<<< HEAD
 import FlowfactExportInternalService from './service/FlowfactExportInternalService';
-=======
 import CognitoService from './service/CognitoService';
->>>>>>> e85dc7d7
 
 export default HTTPProvider;
 
@@ -44,9 +41,7 @@
     RelogService,
     MyFLOWFACTService,
     MultimediaService,
-<<<<<<< HEAD
+    CognitoService
+    MultimediaService,
     FlowfactExportInternalService
-=======
-    CognitoService
->>>>>>> e85dc7d7
 };