--- conflicted
+++ resolved
@@ -1,86 +1,3 @@
-<<<<<<< HEAD
-"use strict";
-Object.defineProperty(exports, "__esModule", { value: true });
-var ff_aws_sdk_1 = require("ff-aws-sdk");
-var axios_1 = require("axios");
-var axiosRetry = require("axios-retry");
-var ErrorHandler_1 = require("../ErrorHandler");
-axiosRetry(axios_1.default, {
-    retries: 5, retryCondition: function (error) {
-        return error.response ? error.response.status >= 500 : false;
-    }
-});
-var APIClient = (function () {
-    function APIClient(config) {
-        var _this = this;
-        this.config = config;
-        this.idToken = '';
-        this.getidToken = function () {
-            if (ff_aws_sdk_1.default.Config.credentials && ff_aws_sdk_1.default.Config.credentials.params && ff_aws_sdk_1.default.Config.credentials.params.Logins) {
-                var loginKeys = Object.keys(ff_aws_sdk_1.default.Config.credentials.params.Logins);
-                if (loginKeys.length > 0) {
-                    _this.idToken = ff_aws_sdk_1.default.Config.credentials.params.Logins[loginKeys[0]];
-                }
-            }
-            if (!_this.idToken || (_this.idToken && _this.idToken.trim().length === 0)) {
-                console.warn('no id token is set');
-            }
-        };
-        this.invokeApi = function (path, method, additionsParams, body) {
-            if (additionsParams === void 0) { additionsParams = {}; }
-            if (body === void 0) { body = ''; }
-            if (!path.startsWith('/')) {
-                throw new Error('missing slash at the beginning');
-            }
-            if (additionsParams === undefined) {
-                additionsParams = {};
-            }
-            _this.getidToken();
-            var url = _this.config.url + path;
-            if (additionsParams.queryParams) {
-                var queryString = _this.buildCanonicalQueryString(additionsParams.queryParams);
-                if (queryString !== '') {
-                    url += '?' + queryString;
-                }
-            }
-            var request = {
-                method: method,
-                url: url,
-                headers: Object.assign({}, {
-                    cognitoToken: _this.idToken
-                }, additionsParams.headers || {}),
-                data: body,
-                cancelToken: additionsParams.cancelToken
-            };
-            return axios_1.default(request).then(function (response) {
-                return response;
-            }).catch(function (error) {
-                var responseCode = error.response ? error.response.status : undefined;
-                ErrorHandler_1.default.handleError(responseCode, error.message);
-                if (error.response) {
-                    return error.response;
-                }
-            });
-        };
-        this.buildCanonicalQueryString = function (queryParams) {
-            if (!queryParams) {
-                return '';
-            }
-            var sortedQueryParams = Object.getOwnPropertyNames(queryParams).sort();
-            return sortedQueryParams.map(function (paramName) {
-                var paramValue = queryParams[paramName];
-                if (paramValue === true) {
-                    return encodeURIComponent(paramName);
-                }
-                return encodeURIComponent(paramName) + "=" + encodeURIComponent(paramValue);
-            }).join('&');
-        };
-    }
-    return APIClient;
-}());
-exports.default = APIClient;
-//# sourceMappingURL=APIClient.js.map
-=======
 function _classCallCheck(instance, Constructor) { if (!(instance instanceof Constructor)) { throw new TypeError("Cannot call a class as a function"); } }
 
 import AWS from 'ff-aws-sdk';
@@ -170,5 +87,4 @@
     this.config = config;
 };
 
-export { APIClient as default };
->>>>>>> 856d9656
+export { APIClient as default };