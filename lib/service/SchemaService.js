--- conflicted
+++ resolved
@@ -1,70 +1,36 @@
-"use strict";
-Object.defineProperty(exports, "__esModule", { value: true });
-var http_1 = require("../http");
-var SchemaService = (function () {
+var _createClass = function () { function defineProperties(target, props) { for (var i = 0; i < props.length; i++) { var descriptor = props[i]; descriptor.enumerable = descriptor.enumerable || false; descriptor.configurable = true; if ("value" in descriptor) descriptor.writable = true; Object.defineProperty(target, descriptor.key, descriptor); } } return function (Constructor, protoProps, staticProps) { if (protoProps) defineProperties(Constructor.prototype, protoProps); if (staticProps) defineProperties(Constructor, staticProps); return Constructor; }; }();
+
+var _class, _temp;
+
+function _classCallCheck(instance, Constructor) { if (!(instance instanceof Constructor)) { throw new TypeError("Cannot call a class as a function"); } }
+
+import HttpClient, { APIMapping } from '../http';
+
+var SchemaService = (_temp = _class = function () {
     function SchemaService() {
+        _classCallCheck(this, SchemaService);
     }
-    SchemaService.loadStats = function (withGroups) {
-        if (withGroups === void 0) { withGroups = false; }
-        var additionalParams = withGroups ? { queryParams: { groups: 'true' } } : undefined;
-        return SchemaService.client.makeRequest('/stats', 'GET', undefined, additionalParams);
-    };
-    SchemaService.getAllSchemas = function (withGroups) {
-        if (withGroups === void 0) { withGroups = false; }
-        var queryParams = {
-            transform: true
-        };
-        if (withGroups) {
-            queryParams.groups = 'true';
+
+    _createClass(SchemaService, null, [{
+        key: 'loadStats',
+        value: function loadStats() {
+            var withGroups = arguments.length > 0 && arguments[0] !== undefined ? arguments[0] : false;
+
+            var additionalParams = withGroups ? { queryParams: { groups: 'true' } } : undefined;
+            return SchemaService.client.makeRequest({}, '/stats', 'GET', undefined, additionalParams);
         }
-        return SchemaService.client.makeRequest('/schemas', 'GET', undefined, { queryParams: queryParams });
-    };
-    SchemaService.getDataBySchemaId = function (schemaId, page, size) {
-        if (page === void 0) { page = 1; }
-        if (size === void 0) { size = null; }
-        return SchemaService.client.makeRequest("/data/" + schemaId, 'GET', undefined, {
-            queryParams: {
-                page: page,
-                size: size
+    }, {
+        key: 'getAllSchemas',
+        value: function getAllSchemas() {
+            var withGroups = arguments.length > 0 && arguments[0] !== undefined ? arguments[0] : false;
+
+            var queryParams = {
+                transform: true
+            };
+
+            if (withGroups) {
+                queryParams.groups = 'true';
             }
-<<<<<<< HEAD
-        });
-    };
-    SchemaService.getSchema = function (schemaId) {
-        return SchemaService.client.makeRequest("/schemas/" + schemaId + "?transform", 'GET');
-    };
-    SchemaService.createSchema = function (schema) {
-        return SchemaService.client.makeRequest('/schemas?transform', 'POST', schema);
-    };
-    SchemaService.deleteSchema = function (schemaId) {
-        return SchemaService.client.makeRequest("/schemas/" + schemaId, 'DELETE');
-    };
-    SchemaService.updateSchema = function (schema) {
-        return SchemaService.client.makeRequest("/schemas/" + schema.id + "?transform", 'PUT', schema);
-    };
-    SchemaService.getIntegrationsForSchema = function (schemaId) {
-        return SchemaService.client.makeRequest("/integrations?schemaId=" + schemaId + "&transform", 'GET');
-    };
-    SchemaService.createIntegrationForSchema = function (schemaId, label) {
-        var integration = {
-            schemaId: schemaId, label: label
-        };
-        return SchemaService.client.makeRequest('/integrations?transform', 'POST', integration);
-    };
-    SchemaService.updateIntegration = function (integrationId, data) {
-        return SchemaService.client.makeRequest("/integrations/" + integrationId + "/formdata?transform", 'POST', data);
-    };
-    SchemaService.deleteIntegration = function (integrationId) {
-        return SchemaService.client.makeRequest("/integrations/" + integrationId, 'DELETE');
-    };
-    SchemaService.getResponseForIntegrationGetUrlByUrl = function (url) {
-        return SchemaService.client.makeRequest(url, 'GET');
-    };
-    SchemaService.getResponseForIntegrationGetUrlById = function (integrationId) {
-        return SchemaService.client.makeRequest("/integrations/" + integrationId + "/data", 'GET');
-    };
-    SchemaService.client = new http_1.default(http_1.APIMapping.schemaService);
-=======
             return SchemaService.client.makeRequest({}, '/schemas', 'GET', undefined, { queryParams: queryParams });
         }
     }, {
@@ -138,8 +104,6 @@
         }
     }]);
 
->>>>>>> 856d9656
     return SchemaService;
-}());
-exports.default = SchemaService;
-//# sourceMappingURL=SchemaService.js.map+}(), _class.client = new HttpClient(APIMapping.schemaService), _temp);
+export { SchemaService as default };