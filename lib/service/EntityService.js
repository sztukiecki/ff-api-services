--- conflicted
+++ resolved
@@ -1,33 +1,15 @@
-"use strict";
-Object.defineProperty(exports, "__esModule", { value: true });
-var http_1 = require("../http");
-var EntityService = (function () {
+var _createClass = function () { function defineProperties(target, props) { for (var i = 0; i < props.length; i++) { var descriptor = props[i]; descriptor.enumerable = descriptor.enumerable || false; descriptor.configurable = true; if ("value" in descriptor) descriptor.writable = true; Object.defineProperty(target, descriptor.key, descriptor); } } return function (Constructor, protoProps, staticProps) { if (protoProps) defineProperties(Constructor.prototype, protoProps); if (staticProps) defineProperties(Constructor, staticProps); return Constructor; }; }();
+
+var _class, _temp;
+
+function _classCallCheck(instance, Constructor) { if (!(instance instanceof Constructor)) { throw new TypeError("Cannot call a class as a function"); } }
+
+import HttpClient, { APIMapping } from '../http';
+
+var EntityService = (_temp = _class = function () {
     function EntityService() {
+        _classCallCheck(this, EntityService);
     }
-<<<<<<< HEAD
-    /**
-     * Delete a entity in the Backend
-     * @param entityId
-     * @param schemaId
-     */
-    EntityService.deleteEntity = function (entityId, schemaId) {
-        return EntityService.client.makeRequest("/schemas/" + schemaId + "/entities/" + entityId, 'DELETE');
-    };
-    /**
-     * Update a entity in the backend
-     * @param schemaId
-     * @param entityId
-     * @param entity
-     * @returns {*}
-     */
-    EntityService.updateEntity = function (schemaId, entityId, entity) {
-        return EntityService.client.makeRequest("/schemas/" + schemaId + "/entities/" + entityId, 'PUT', entity);
-    };
-    EntityService.getEntityWithViewDefinition = function (viewId, schemaId, entityId) {
-        return EntityService.client.makeRequest("/views/" + viewId + "/schemas/" + schemaId + "/entities/" + entityId, 'GET');
-    };
-    EntityService.client = new http_1.default(http_1.APIMapping.entityService);
-=======
 
     _createClass(EntityService, null, [{
         key: 'createEntity',
@@ -87,8 +69,6 @@
         }
     }]);
 
->>>>>>> 856d9656
     return EntityService;
-}());
-exports.default = EntityService;
-//# sourceMappingURL=EntityService.js.map+}(), _class.client = new HttpClient(APIMapping.entityService), _temp);
+export { EntityService as default };