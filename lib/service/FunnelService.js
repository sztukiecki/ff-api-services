<<<<<<< HEAD
"use strict";
Object.defineProperty(exports, "__esModule", { value: true });
var http_1 = require("../http");
var FunnelService = (function () {
=======
var _createClass = function () { function defineProperties(target, props) { for (var i = 0; i < props.length; i++) { var descriptor = props[i]; descriptor.enumerable = descriptor.enumerable || false; descriptor.configurable = true; if ("value" in descriptor) descriptor.writable = true; Object.defineProperty(target, descriptor.key, descriptor); } } return function (Constructor, protoProps, staticProps) { if (protoProps) defineProperties(Constructor.prototype, protoProps); if (staticProps) defineProperties(Constructor, staticProps); return Constructor; }; }();

var _class, _temp;

function _asyncToGenerator(fn) { return function () { var gen = fn.apply(this, arguments); return new Promise(function (resolve, reject) { function step(key, arg) { try { var info = gen[key](arg); var value = info.value; } catch (error) { reject(error); return; } if (info.done) { resolve(value); } else { return Promise.resolve(value).then(function (value) { step("next", value); }, function (err) { step("throw", err); }); } } return step("next"); }); }; }

function _classCallCheck(instance, Constructor) { if (!(instance instanceof Constructor)) { throw new TypeError("Cannot call a class as a function"); } }

import HttpClient, { APIMapping } from '../http';

var FunnelService = (_temp = _class = function () {
>>>>>>> 856d9656
    function FunnelService() {
    }
<<<<<<< HEAD
    FunnelService.getPossibleTags = function (funnelId) {
        return FunnelService.client.makeRequestSimple({}, "/funnels/" + funnelId + "/possibletags", 'GET').then(function (s) { return s.data; });
    };
    FunnelService.getKeysForTag = function (funnelId, tagName) {
        return FunnelService.client.makeRequestSimple({}, "/funnels/" + funnelId + "/tags/" + tagName + "/metadata/keys", 'GET').then(function (s) { return s.data; });
    };
    FunnelService.getValuesForTagKey = function (funnelId, tagName, metadataKey) {
        return FunnelService.client.makeRequestSimple({}, "/funnels/" + funnelId + "/tags/" + tagName + "/metadata/keys/" + metadataKey + "/values", 'GET').then(function (s) { return s.data; });
    };
    FunnelService.getFunnelStatistics = function (funnelId) {
        return FunnelService.client.makeRequestSimple({}, "/funnels/" + funnelId + "/statistics", 'GET').then(function (s) { return s.data; });
    };
    /**
     * createFunnel
     * @param { object } funnelToCreate funnelToCreate
     */
    FunnelService.createFunnel = function (funnelToCreate) {
        return FunnelService.client.makeRequestSimple(funnelToCreate || {}, '/funnels', 'POST').then(function (s) { return s.data; });
    };
    /**
     * findFunnelById
     * @param { string } funnelId funnelId
     */
    FunnelService.findFunnelById = function (funnelId) {
        return FunnelService.client.makeRequestSimple({}, "/funnels/" + funnelId, 'GET').then(function (s) { return s.data; });
    };
    /**
     * deleteFunnelById
     * @param { string } funnelId funnelId
     */
    FunnelService.deleteFunnelById = function (funnelId) {
        return FunnelService.client.makeRequestSimple({}, "/funnels/" + funnelId, 'DELETE').then(function (s) { return s.data; });
    };
    /**
     * getAllStagesOfAnFunnel
     * @param { string } funnelId funnelId
     */
    FunnelService.getAllStagesOfAnFunnel = function (funnelId) {
        return FunnelService.client.makeRequestSimple({}, "/funnels/" + funnelId + "/stages", 'GET').then(function (s) { return s.data; });
    };
    /**
     * addStageAtTheEndOfTheFunnel
     * @param { string } funnelId funnelId
     * @param { object } stage stage
     */
    FunnelService.addStageAtTheEndOfTheFunnel = function (funnelId, stage) {
        return FunnelService.client.makeRequestSimple(stage || {}, "/funnels/" + funnelId + "/stages", 'POST').then(function (s) { return s.data; });
    };
    /**
     * getAStagesOfAFunnel
     * @param { string } funnelId funnelId
     * @param { string } stageId stageId
     */
    FunnelService.findStageById = function (funnelId, stageId) {
        return FunnelService.client.makeRequestSimple({}, "/funnels/" + funnelId + "/stages/" + stageId, 'GET').then(function (s) { return s.data; });
    };
    /**
     * addStageAfterGivenStageOfGivenFunnel
     * @param { string } funnelId funnelId
     * @param { string } stageId stageId
     * @param { object } stage stage
     */
    FunnelService.addStageAfterGivenStageOfGivenFunnel = function (funnelId, stageId, stage) {
        return FunnelService.client.makeRequestSimple(stage, "/funnels/" + funnelId + "/stages/" + stageId, 'POST').then(function (s) { return s.data; });
    };
    /**
     * changeAStagesOfAFunnel
     * @param { string } funnelId funnelId
     * @param { string } stageId stageId
     * @param { object } stage stage
     */
    FunnelService.changeAStagesOfAFunnel = function (funnelId, stageId, stage) {
        return FunnelService.client.makeRequestSimple(stage, "/funnels/" + funnelId + "/stages/" + stageId, 'PUT').then(function (s) { return s.data; });
    };
    /**
     * deleteStageFromFunnel
     * @param { string } funnelId funnelId
     * @param { string } stageId stageId
     */
    FunnelService.deleteStageFromFunnel = function (funnelId, stageId) {
        return FunnelService.client.makeRequestSimple({}, "/funnels/" + funnelId + "/stages/" + stageId, 'DELETE').then(function (s) { return s.data; });
    };
    /**
     * getStateOfTheFunnel
     * @param { string } funnelId funnelId
     */
    FunnelService.getStateOfTheFunnel = function (funnelId) {
        return FunnelService.client.makeRequestSimple({}, "/funnels/" + funnelId + "/state", 'GET').then(function (s) { return s.data; });
    };
    /**
     * changeStateOfTheFunnel
     * @param { string } funnelId funnelId
     * @param { object } state state
     */
    FunnelService.changeStateOfTheFunnel = function (funnelId, state) {
        return FunnelService.client.makeRequestSimple(state || {}, "/funnels/" + funnelId + "/state", 'POST').then(function (s) { return s.data; });
    };
    /**
     * getAllActions
     */
    FunnelService.getAllActions = function (type) {
        if (type === void 0) { type = 'automatic'; }
        return FunnelService.client.makeRequestSimple({}, '/funnels/actions/?type=' + type, 'GET').then(function (s) { return s.data; });
    };
    /*
     * executeActionForEntity
     */
    FunnelService.executeActionForEntity = function (action, schemaId, entityId) {
        return FunnelService.client.makeRequestSimple(action, '/funnels/actions/execute/schemas/' + schemaId + '/entityId/' + entityId, 'POST');
    };
    /**
     * getDashboardInformation
     * @param { object } state state
     */
    FunnelService.getDashboardInformation = function (state) {
        if (state) {
            return FunnelService.client.makeRequest('/funnels/dashboard', 'GET', undefined, { queryParams: { state: state } }).then(function (s) { return s.data.dashboardFunnels; });
        }
        return FunnelService.client.makeRequestSimple({}, '/funnels/dashboard', 'GET').then(function (s) { return s.data.dashboardFunnels; });
    };
    /**
     * getAvailableEntryConditionsForSchema
     * @param { object } state state
     */
    FunnelService.getAvailableEntryConditionsForSchema = function (schemaId) {
        return FunnelService.client.makeRequestSimple({}, "/availableEntryConditions/" + schemaId, 'GET').then(function (s) { return s.data; });
    };
    /**
     * getAvailableEntryConditionsForPrevStage
     * @param { object } state state
     */
    FunnelService.getAvailableEntryConditionsForPrevStage = function (funnelId, stageId) {
        return FunnelService.client.makeRequestSimple({}, "/funnels/" + funnelId + "/stages/" + stageId + "/availableEntryConditions", 'GET').then(function (s) { return s.data; });
    };
    /**
     * updateFunnelById
     * @param funnelId
     *      The id of the funnel
     * @param data
     *      The model of the funnel as object
     */
    FunnelService.updateFunnelById = function (funnelId, data) {
        return FunnelService.client.makeRequest("/funnels/" + funnelId, 'PUT', data);
    };
    FunnelService.setStageAsFirstStage = function (funnelId, stageId) {
        return FunnelService.client.makeRequest("/funnels/" + funnelId + "/stages/" + stageId + "/parent", 'PUT');
    };
    FunnelService.setStageAfterStage = function (funnelId, stageId, parentId) {
        return FunnelService.client.makeRequest("/funnels/" + funnelId + "/stages/" + stageId + "/parent/" + parentId, 'PUT');
    };
    FunnelService.client = new http_1.default(http_1.APIMapping.funnelService);
=======

    _createClass(FunnelService, null, [{
        key: 'getPossibleTags',


        /**
         * getPossibleTags
         * @param { string } funnelId funnelId
         */
        value: function getPossibleTags(funnelId) {
            return FunnelService.client.makeRequestSimple({}, '/funnels/' + funnelId + '/possibletags', 'GET').then(function (s) {
                return s.data;
            });
        }

        /**
         * getKeysForTag
         * @param { string } funnelId funnelId
         * @param { string } tagName tagName
         */

    }, {
        key: 'getKeysForTag',
        value: function getKeysForTag(funnelId, tagName) {
            return FunnelService.client.makeRequestSimple({}, '/funnels/' + funnelId + '/tags/' + tagName + '/metadata/keys', 'GET').then(function (s) {
                return s.data;
            });
        }

        /**
         * getValuesForTagKey
         * @param { string } funnelId funnelId
         * @param { string } tagName tagName
         * @param { string } metadataKey metadataKey
         */

    }, {
        key: 'getValuesForTagKey',
        value: function getValuesForTagKey(funnelId, tagName, metadataKey) {
            return FunnelService.client.makeRequestSimple({}, '/funnels/' + funnelId + '/tags/' + tagName + '/metadata/keys/' + metadataKey + '/values', 'GET').then(function (s) {
                return s.data;
            });
        }

        /**
         * getFunnelStatistics
         * @param { string } funnelId funnelId
         */

    }, {
        key: 'getFunnelStatistics',
        value: function getFunnelStatistics(funnelId) {
            return FunnelService.client.makeRequestSimple({}, '/funnels/' + funnelId + '/statistics', 'GET').then(function (s) {
                return s.data;
            });
        }

        /**
         * getFunnelStageEntities
         * @param { string } funnelId funnelId
         * @param { string } stageId stageId
         * @param { number } page page
         * @param { number} size size
         */

    }, {
        key: 'getFunnelStageEntities',
        value: function () {
            var _ref = _asyncToGenerator(regeneratorRuntime.mark(function _callee(funnelId, stageId) {
                var page = arguments.length > 2 && arguments[2] !== undefined ? arguments[2] : 1;
                var size = arguments.length > 3 && arguments[3] !== undefined ? arguments[3] : 10;
                return regeneratorRuntime.wrap(function _callee$(_context) {
                    while (1) {
                        switch (_context.prev = _context.next) {
                            case 0:
                                _context.next = 2;
                                return FunnelService.client.makeRequestSimple({ page: page, size: size }, '/funnels/' + funnelId + '/stage/' + stageId + '/entities', 'GET');

                            case 2:
                                return _context.abrupt('return', _context.sent.data);

                            case 3:
                            case 'end':
                                return _context.stop();
                        }
                    }
                }, _callee, this);
            }));

            function getFunnelStageEntities(_x, _x2) {
                return _ref.apply(this, arguments);
            }

            return getFunnelStageEntities;
        }()

        /**
         * createFunnel
         * @param { object } funnelToCreate funnelToCreate
         */

    }, {
        key: 'createFunnel',
        value: function createFunnel(funnelToCreate) {
            return FunnelService.client.makeRequestSimple(funnelToCreate || {}, '/funnels', 'POST').then(function (s) {
                return s.data;
            });
        }

        /**
         * findFunnelById
         * @param { string } funnelId funnelId
         */

    }, {
        key: 'findFunnelById',
        value: function findFunnelById(funnelId) {
            return FunnelService.client.makeRequestSimple({}, '/funnels/' + funnelId, 'GET').then(function (s) {
                return s.data;
            });
        }

        /**
         * deleteFunnelById
         * @param { string } funnelId funnelId
         */

    }, {
        key: 'deleteFunnelById',
        value: function deleteFunnelById(funnelId) {
            return FunnelService.client.makeRequestSimple({}, '/funnels/' + funnelId, 'DELETE').then(function (s) {
                return s.data;
            });
        }

        /**
         * getAllStagesOfAnFunnel
         * @param { string } funnelId funnelId
         */

    }, {
        key: 'getAllStagesOfAnFunnel',
        value: function getAllStagesOfAnFunnel(funnelId) {
            return FunnelService.client.makeRequestSimple({}, '/funnels/' + funnelId + '/stages', 'GET').then(function (s) {
                return s.data;
            });
        }

        /**
         * addStageAtTheEndOfTheFunnel
         * @param { string } funnelId funnelId
         * @param { object } stage stage
         */

    }, {
        key: 'addStageAtTheEndOfTheFunnel',
        value: function addStageAtTheEndOfTheFunnel(funnelId, stage) {
            return FunnelService.client.makeRequestSimple(stage || {}, '/funnels/' + funnelId + '/stages', 'POST').then(function (s) {
                return s.data;
            });
        }

        /**
         * getAStagesOfAFunnel
         * @param { string } funnelId funnelId
         * @param { string } stageId stageId
         */

    }, {
        key: 'findStageById',
        value: function findStageById(funnelId, stageId) {
            return FunnelService.client.makeRequestSimple({}, '/funnels/' + funnelId + '/stages/' + stageId, 'GET').then(function (s) {
                return s.data;
            });
        }

        /**
         * addStageAfterGivenStageOfGivenFunnel
         * @param { string } funnelId funnelId
         * @param { string } stageId stageId
         * @param { object } stage stage
         */

    }, {
        key: 'addStageAfterGivenStageOfGivenFunnel',
        value: function addStageAfterGivenStageOfGivenFunnel(funnelId, stageId, stage) {
            return FunnelService.client.makeRequestSimple(stage, '/funnels/' + funnelId + '/stages/' + stageId, 'POST').then(function (s) {
                return s.data;
            });
        }

        /**
         * changeAStagesOfAFunnel
         * @param { string } funnelId funnelId
         * @param { string } stageId stageId
         * @param { object } stage stage
         */

    }, {
        key: 'changeAStagesOfAFunnel',
        value: function changeAStagesOfAFunnel(funnelId, stageId, stage) {
            return FunnelService.client.makeRequestSimple(stage, '/funnels/' + funnelId + '/stages/' + stageId, 'PUT').then(function (s) {
                return s.data;
            });
        }

        /**
         * deleteStageFromFunnel
         * @param { string } funnelId funnelId
         * @param { string } stageId stageId
         */

    }, {
        key: 'deleteStageFromFunnel',
        value: function deleteStageFromFunnel(funnelId, stageId) {
            return FunnelService.client.makeRequestSimple({}, '/funnels/' + funnelId + '/stages/' + stageId, 'DELETE').then(function (s) {
                return s.data;
            });
        }

        /**
         * getStateOfTheFunnel
         * @param { string } funnelId funnelId
         */

    }, {
        key: 'getStateOfTheFunnel',
        value: function getStateOfTheFunnel(funnelId) {
            return FunnelService.client.makeRequestSimple({}, '/funnels/' + funnelId + '/state', 'GET').then(function (s) {
                return s.data;
            });
        }

        /**
         * changeStateOfTheFunnel
         * @param { string } funnelId funnelId
         * @param { object } state state
         */

    }, {
        key: 'changeStateOfTheFunnel',
        value: function changeStateOfTheFunnel(funnelId, state) {
            return FunnelService.client.makeRequestSimple(state || {}, '/funnels/' + funnelId + '/state', 'POST').then(function (s) {
                return s.data;
            });
        }

        /**
         * getAllActions
         */

    }, {
        key: 'getAllActions',
        value: function getAllActions() {
            var type = arguments.length > 0 && arguments[0] !== undefined ? arguments[0] : 'automatic';

            return FunnelService.client.makeRequestSimple({}, '/funnels/actions/?type=' + type, 'GET').then(function (s) {
                return s.data;
            });
        }
        /*
         * executeActionForEntity
         */

    }, {
        key: 'executeActionForEntity',
        value: function executeActionForEntity(action, schemaId, entityId) {
            return FunnelService.client.makeRequestSimple(action, '/funnels/actions/execute/schemas/' + schemaId + '/entityId/' + entityId, 'POST');
        }
        /**
         * getDashboardInformation
         * @param { object } state state
         */

    }, {
        key: 'getDashboardInformation',
        value: function getDashboardInformation(state) {
            if (state) {
                return FunnelService.client.makeRequest({}, '/funnels/dashboard', 'GET', undefined, { queryParams: { state: state } }).then(function (s) {
                    return s.data.dashboardFunnels;
                });
            }
            return FunnelService.client.makeRequestSimple({}, '/funnels/dashboard', 'GET').then(function (s) {
                return s.data.dashboardFunnels;
            });
        }

        /**
         * getAvailableEntryConditionsForSchema
         * @param { object } state state
         */

    }, {
        key: 'getAvailableEntryConditionsForSchema',
        value: function getAvailableEntryConditionsForSchema(schemaId) {
            return FunnelService.client.makeRequestSimple({}, '/availableEntryConditions/' + schemaId, 'GET').then(function (s) {
                return s.data;
            });
        }

        /**
         * getAvailableEntryConditionsForPrevStage
         * @param { object } state state
         */

    }, {
        key: 'getAvailableEntryConditionsForPrevStage',
        value: function getAvailableEntryConditionsForPrevStage(funnelId, stageId) {
            return FunnelService.client.makeRequestSimple({}, '/funnels/' + funnelId + '/stages/' + stageId + '/availableEntryConditions', 'GET').then(function (s) {
                return s.data;
            });
        }

        /**
         * updateFunnelById
         * @param funnelId
         *      The id of the funnel
         * @param data
         *      The model of the funnel as object
         */

    }, {
        key: 'updateFunnelById',
        value: function updateFunnelById(funnelId, data) {
            return FunnelService.client.makeRequest({}, '/funnels/' + funnelId, 'PUT', data);
        }
    }, {
        key: 'setStageAsFirstStage',
        value: function setStageAsFirstStage(funnelId, stageId) {
            return FunnelService.client.makeRequest({}, '/funnels/' + funnelId + '/stages/' + stageId + '/parent', 'PUT');
        }
    }, {
        key: 'setStageAfterStage',
        value: function setStageAfterStage(funnelId, stageId, parentId) {
            return FunnelService.client.makeRequest({}, '/funnels/' + funnelId + '/stages/' + stageId + '/parent/' + parentId, 'PUT');
        }
    }]);

>>>>>>> 856d9656
    return FunnelService;
}());
exports.default = FunnelService;
//# sourceMappingURL=FunnelService.js.map<|MERGE_RESOLUTION|>--- conflicted
+++ resolved
@@ -1,9 +1,3 @@
-<<<<<<< HEAD
-"use strict";
-Object.defineProperty(exports, "__esModule", { value: true });
-var http_1 = require("../http");
-var FunnelService = (function () {
-=======
 var _createClass = function () { function defineProperties(target, props) { for (var i = 0; i < props.length; i++) { var descriptor = props[i]; descriptor.enumerable = descriptor.enumerable || false; descriptor.configurable = true; if ("value" in descriptor) descriptor.writable = true; Object.defineProperty(target, descriptor.key, descriptor); } } return function (Constructor, protoProps, staticProps) { if (protoProps) defineProperties(Constructor.prototype, protoProps); if (staticProps) defineProperties(Constructor, staticProps); return Constructor; }; }();
 
 var _class, _temp;
@@ -15,162 +9,9 @@
 import HttpClient, { APIMapping } from '../http';
 
 var FunnelService = (_temp = _class = function () {
->>>>>>> 856d9656
     function FunnelService() {
+        _classCallCheck(this, FunnelService);
     }
-<<<<<<< HEAD
-    FunnelService.getPossibleTags = function (funnelId) {
-        return FunnelService.client.makeRequestSimple({}, "/funnels/" + funnelId + "/possibletags", 'GET').then(function (s) { return s.data; });
-    };
-    FunnelService.getKeysForTag = function (funnelId, tagName) {
-        return FunnelService.client.makeRequestSimple({}, "/funnels/" + funnelId + "/tags/" + tagName + "/metadata/keys", 'GET').then(function (s) { return s.data; });
-    };
-    FunnelService.getValuesForTagKey = function (funnelId, tagName, metadataKey) {
-        return FunnelService.client.makeRequestSimple({}, "/funnels/" + funnelId + "/tags/" + tagName + "/metadata/keys/" + metadataKey + "/values", 'GET').then(function (s) { return s.data; });
-    };
-    FunnelService.getFunnelStatistics = function (funnelId) {
-        return FunnelService.client.makeRequestSimple({}, "/funnels/" + funnelId + "/statistics", 'GET').then(function (s) { return s.data; });
-    };
-    /**
-     * createFunnel
-     * @param { object } funnelToCreate funnelToCreate
-     */
-    FunnelService.createFunnel = function (funnelToCreate) {
-        return FunnelService.client.makeRequestSimple(funnelToCreate || {}, '/funnels', 'POST').then(function (s) { return s.data; });
-    };
-    /**
-     * findFunnelById
-     * @param { string } funnelId funnelId
-     */
-    FunnelService.findFunnelById = function (funnelId) {
-        return FunnelService.client.makeRequestSimple({}, "/funnels/" + funnelId, 'GET').then(function (s) { return s.data; });
-    };
-    /**
-     * deleteFunnelById
-     * @param { string } funnelId funnelId
-     */
-    FunnelService.deleteFunnelById = function (funnelId) {
-        return FunnelService.client.makeRequestSimple({}, "/funnels/" + funnelId, 'DELETE').then(function (s) { return s.data; });
-    };
-    /**
-     * getAllStagesOfAnFunnel
-     * @param { string } funnelId funnelId
-     */
-    FunnelService.getAllStagesOfAnFunnel = function (funnelId) {
-        return FunnelService.client.makeRequestSimple({}, "/funnels/" + funnelId + "/stages", 'GET').then(function (s) { return s.data; });
-    };
-    /**
-     * addStageAtTheEndOfTheFunnel
-     * @param { string } funnelId funnelId
-     * @param { object } stage stage
-     */
-    FunnelService.addStageAtTheEndOfTheFunnel = function (funnelId, stage) {
-        return FunnelService.client.makeRequestSimple(stage || {}, "/funnels/" + funnelId + "/stages", 'POST').then(function (s) { return s.data; });
-    };
-    /**
-     * getAStagesOfAFunnel
-     * @param { string } funnelId funnelId
-     * @param { string } stageId stageId
-     */
-    FunnelService.findStageById = function (funnelId, stageId) {
-        return FunnelService.client.makeRequestSimple({}, "/funnels/" + funnelId + "/stages/" + stageId, 'GET').then(function (s) { return s.data; });
-    };
-    /**
-     * addStageAfterGivenStageOfGivenFunnel
-     * @param { string } funnelId funnelId
-     * @param { string } stageId stageId
-     * @param { object } stage stage
-     */
-    FunnelService.addStageAfterGivenStageOfGivenFunnel = function (funnelId, stageId, stage) {
-        return FunnelService.client.makeRequestSimple(stage, "/funnels/" + funnelId + "/stages/" + stageId, 'POST').then(function (s) { return s.data; });
-    };
-    /**
-     * changeAStagesOfAFunnel
-     * @param { string } funnelId funnelId
-     * @param { string } stageId stageId
-     * @param { object } stage stage
-     */
-    FunnelService.changeAStagesOfAFunnel = function (funnelId, stageId, stage) {
-        return FunnelService.client.makeRequestSimple(stage, "/funnels/" + funnelId + "/stages/" + stageId, 'PUT').then(function (s) { return s.data; });
-    };
-    /**
-     * deleteStageFromFunnel
-     * @param { string } funnelId funnelId
-     * @param { string } stageId stageId
-     */
-    FunnelService.deleteStageFromFunnel = function (funnelId, stageId) {
-        return FunnelService.client.makeRequestSimple({}, "/funnels/" + funnelId + "/stages/" + stageId, 'DELETE').then(function (s) { return s.data; });
-    };
-    /**
-     * getStateOfTheFunnel
-     * @param { string } funnelId funnelId
-     */
-    FunnelService.getStateOfTheFunnel = function (funnelId) {
-        return FunnelService.client.makeRequestSimple({}, "/funnels/" + funnelId + "/state", 'GET').then(function (s) { return s.data; });
-    };
-    /**
-     * changeStateOfTheFunnel
-     * @param { string } funnelId funnelId
-     * @param { object } state state
-     */
-    FunnelService.changeStateOfTheFunnel = function (funnelId, state) {
-        return FunnelService.client.makeRequestSimple(state || {}, "/funnels/" + funnelId + "/state", 'POST').then(function (s) { return s.data; });
-    };
-    /**
-     * getAllActions
-     */
-    FunnelService.getAllActions = function (type) {
-        if (type === void 0) { type = 'automatic'; }
-        return FunnelService.client.makeRequestSimple({}, '/funnels/actions/?type=' + type, 'GET').then(function (s) { return s.data; });
-    };
-    /*
-     * executeActionForEntity
-     */
-    FunnelService.executeActionForEntity = function (action, schemaId, entityId) {
-        return FunnelService.client.makeRequestSimple(action, '/funnels/actions/execute/schemas/' + schemaId + '/entityId/' + entityId, 'POST');
-    };
-    /**
-     * getDashboardInformation
-     * @param { object } state state
-     */
-    FunnelService.getDashboardInformation = function (state) {
-        if (state) {
-            return FunnelService.client.makeRequest('/funnels/dashboard', 'GET', undefined, { queryParams: { state: state } }).then(function (s) { return s.data.dashboardFunnels; });
-        }
-        return FunnelService.client.makeRequestSimple({}, '/funnels/dashboard', 'GET').then(function (s) { return s.data.dashboardFunnels; });
-    };
-    /**
-     * getAvailableEntryConditionsForSchema
-     * @param { object } state state
-     */
-    FunnelService.getAvailableEntryConditionsForSchema = function (schemaId) {
-        return FunnelService.client.makeRequestSimple({}, "/availableEntryConditions/" + schemaId, 'GET').then(function (s) { return s.data; });
-    };
-    /**
-     * getAvailableEntryConditionsForPrevStage
-     * @param { object } state state
-     */
-    FunnelService.getAvailableEntryConditionsForPrevStage = function (funnelId, stageId) {
-        return FunnelService.client.makeRequestSimple({}, "/funnels/" + funnelId + "/stages/" + stageId + "/availableEntryConditions", 'GET').then(function (s) { return s.data; });
-    };
-    /**
-     * updateFunnelById
-     * @param funnelId
-     *      The id of the funnel
-     * @param data
-     *      The model of the funnel as object
-     */
-    FunnelService.updateFunnelById = function (funnelId, data) {
-        return FunnelService.client.makeRequest("/funnels/" + funnelId, 'PUT', data);
-    };
-    FunnelService.setStageAsFirstStage = function (funnelId, stageId) {
-        return FunnelService.client.makeRequest("/funnels/" + funnelId + "/stages/" + stageId + "/parent", 'PUT');
-    };
-    FunnelService.setStageAfterStage = function (funnelId, stageId, parentId) {
-        return FunnelService.client.makeRequest("/funnels/" + funnelId + "/stages/" + stageId + "/parent/" + parentId, 'PUT');
-    };
-    FunnelService.client = new http_1.default(http_1.APIMapping.funnelService);
-=======
 
     _createClass(FunnelService, null, [{
         key: 'getPossibleTags',
@@ -509,8 +350,6 @@
         }
     }]);
 
->>>>>>> 856d9656
     return FunnelService;
-}());
-exports.default = FunnelService;
-//# sourceMappingURL=FunnelService.js.map+}(), _class.client = new HttpClient(APIMapping.funnelService), _temp);
+export { FunnelService as default };