--- conflicted
+++ resolved
@@ -1,11 +1,7 @@
 {
   "name": "ff-api-services",
   "private": true,
-<<<<<<< HEAD
-  "version": "0.0.112",
-=======
   "version": "0.0.114",
->>>>>>> 1e33ce18
   "description": "",
   "main": "lib/index.js",
   "types": "./index.d.ts",
